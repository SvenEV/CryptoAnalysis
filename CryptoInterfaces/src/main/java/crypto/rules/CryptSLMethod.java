<<<<<<< HEAD
package crypto.rules;

import java.io.Serializable;
import java.util.List;
import java.util.Map.Entry;

import typestate.interfaces.ICryptSLPredicateParameter;

public class CryptSLMethod implements Serializable, ICryptSLPredicateParameter {
	
	private static final long serialVersionUID = 1L;
	private final String methodName;
	private final Entry<String, String> retObject;
	private final List<Entry<String, String>> parameters; 
	private final List<Boolean> backward;
	
	public CryptSLMethod(String methName, List<Entry<String, String>> pars, List<Boolean> backw, Entry<String, String> returnObject) {
		methodName = methName;
		parameters = pars;
		backward = backw;
		retObject = returnObject;
	}

	/**
	 * @return the methodName
	 */
	public String getMethodName() {
		return methodName;
	}

	/**
	 * @return the parameters
	 */
	public List<Entry<String, String>> getParameters() {
		return parameters;
	}
	
	/**
	 * @return the backward
	 */
	public List<Boolean> getBackward() {
		return backward;
	}
	
	public String toString() {
		return getName();
	}

	@Override
	public String getName() {
		StringBuilder stmntBuilder = new StringBuilder();
		
		String returnValue = retObject.getKey();
		if (!"_".equals(returnValue)) {
			stmntBuilder.append(returnValue);
			stmntBuilder.append(" = ");
		}
		
		final int afterClassNamePos = this.methodName.lastIndexOf(".");
		
		stmntBuilder.append(this.methodName.substring(afterClassNamePos + 1));
		stmntBuilder.append("(");
		
		
		for (Entry<String, String> par: parameters) {
			stmntBuilder.append(" ");
			stmntBuilder.append(par.getKey());
//			if (backward != null && backward.size() == parameters.size()) {
//				stmntBuilder.append(" (");
//				stmntBuilder.append(backward.get(parameters.indexOf(par)));
//				stmntBuilder.append("),");
//			}
		}
		
		stmntBuilder.append(");");
		return stmntBuilder.toString();
	}

	@Override
	public int hashCode() {
		final int prime = 31;
		int result = 1;
		result = prime * result + ((backward == null) ? 0 : backward.hashCode());
		result = prime * result + ((methodName == null) ? 0 : methodName.hashCode());
		result = prime * result + ((parameters == null) ? 0 : parameters.hashCode());
		return result;
	}

	@Override
	public boolean equals(Object obj) {
		if (this == obj) {
			return true;
		}
		if (obj == null) {
			return false;
		}
		if (!(obj instanceof CryptSLMethod)) {
			return false;
		}
		CryptSLMethod other = (CryptSLMethod) obj;
		return this.getMethodName().equals(other.getMethodName()) && parameters.equals(other.parameters);
	}
=======
package crypto.rules;

import java.io.Serializable;
import java.util.List;
import java.util.Map.Entry;

import typestate.interfaces.ICryptSLPredicateParameter;

public class CryptSLMethod implements Serializable, ICryptSLPredicateParameter {
	
	private static final long serialVersionUID = 1L;
	private String methodName;
	private List<Entry<String, String>> parameters; 
	private List<Boolean> backward;
	
	public CryptSLMethod(String methName, List<Entry<String, String>> pars, List<Boolean> backw) {
		methodName = methName;
		parameters = pars;
		backward = backw;
	}

	/**
	 * @return the methodName
	 */
	public String getMethodName() {
		return methodName;
	}

	/**
	 * @return the parameters
	 */
	public List<Entry<String, String>> getParameters() {
		return parameters;
	}
	
	/**
	 * @return the backward
	 */
	public List<Boolean> getBackward() {
		return backward;
	}
	
	public String toString() {
		return getName();
	}

	@Override
	public String getName() {
		StringBuilder stmntBuilder = new StringBuilder();
		
		String returnValue = parameters.get(0).getKey();
		if (!"_".equals(returnValue)) {
			stmntBuilder.append(returnValue);
			stmntBuilder.append(" = ");
		}
		
		stmntBuilder.append(this.methodName);
		stmntBuilder.append("(");
		
		Boolean skipFirst = true;
		for (Entry<String, String> par: parameters) {
			if (skipFirst) {
				skipFirst = false;
				continue;
			}
			stmntBuilder.append(par.getValue());
			stmntBuilder.append(" ");
			stmntBuilder.append(par.getKey());
			if (backward != null) {
				stmntBuilder.append(" (");
				stmntBuilder.append(backward.get(parameters.indexOf(par)));
				stmntBuilder.append("),");
			}
		}
		
		stmntBuilder.append(");");
		return stmntBuilder.toString();
	}

	@Override
	public int hashCode() {
		final int prime = 31;
		int result = 1;
		result = prime * result + ((backward == null) ? 0 : backward.hashCode());
		result = prime * result + ((methodName == null) ? 0 : methodName.hashCode());
		result = prime * result + ((parameters == null) ? 0 : parameters.hashCode());
		return result;
	}

	@Override
	public boolean equals(Object obj) {
		if (this == obj) {
			return true;
		}
		if (obj == null) {
			return false;
		}
		if (!(obj instanceof CryptSLMethod)) {
			return false;
		}
		CryptSLMethod other = (CryptSLMethod) obj;
		return this.getMethodName().equals(other.getMethodName()) && parameters.equals(other.parameters);
	}
>>>>>>> ca80781d
}<|MERGE_RESOLUTION|>--- conflicted
+++ resolved
@@ -1,209 +1,103 @@
-<<<<<<< HEAD
-package crypto.rules;
+package crypto.rules;
+
+import java.io.Serializable;
+import java.util.List;
+import java.util.Map.Entry;
+
+import typestate.interfaces.ICryptSLPredicateParameter;
+
+public class CryptSLMethod implements Serializable, ICryptSLPredicateParameter {
+	
+	private static final long serialVersionUID = 1L;
+	private final String methodName;
+	private final Entry<String, String> retObject;
+	private final List<Entry<String, String>> parameters; 
+	private final List<Boolean> backward;
+	
+	public CryptSLMethod(String methName, List<Entry<String, String>> pars, List<Boolean> backw, Entry<String, String> returnObject) {
+		methodName = methName;
+		parameters = pars;
+		backward = backw;
+		retObject = returnObject;
+	}
+
+	/**
+	 * @return the methodName
+	 */
+	public String getMethodName() {
+		return methodName;
+	}
+
+	/**
+	 * @return the parameters
+	 */
+	public List<Entry<String, String>> getParameters() {
+		return parameters;
+	}
+	
+	/**
+	 * @return the backward
+	 */
+	public List<Boolean> getBackward() {
+		return backward;
+	}
+	
+	public String toString() {
+		return getName();
+	}
+
+	@Override
+	public String getName() {
+		StringBuilder stmntBuilder = new StringBuilder();
+		String returnValue = retObject.getKey();
+		if (!"_".equals(returnValue)) {
+			stmntBuilder.append(returnValue);
+			stmntBuilder.append(" = ");
+		}
+		
+		final int afterClassNamePos = this.methodName.lastIndexOf(".");
+		
+		stmntBuilder.append(this.methodName.substring(afterClassNamePos + 1));
+		stmntBuilder.append("(");
+		
+		
+		for (Entry<String, String> par: parameters) {
+			stmntBuilder.append(" ");
+			stmntBuilder.append(par.getKey());
+//			if (backward != null && backward.size() == parameters.size()) {
+//				stmntBuilder.append(" (");
+//				stmntBuilder.append(backward.get(parameters.indexOf(par)));
+//				stmntBuilder.append("),");
+//			}
+		}
+		
+		stmntBuilder.append(");");
+		return stmntBuilder.toString();
+	}
+
+	@Override
+	public int hashCode() {
+		final int prime = 31;
+		int result = 1;
+		result = prime * result + ((backward == null) ? 0 : backward.hashCode());
+		result = prime * result + ((methodName == null) ? 0 : methodName.hashCode());
+		result = prime * result + ((parameters == null) ? 0 : parameters.hashCode());
+		return result;
+	}
+
+	@Override
+	public boolean equals(Object obj) {
+		if (this == obj) {
+			return true;
+		}
+		if (obj == null) {
+			return false;
+		}
+		if (!(obj instanceof CryptSLMethod)) {
+			return false;
+		}
+		CryptSLMethod other = (CryptSLMethod) obj;
+		return this.getMethodName().equals(other.getMethodName()) && parameters.equals(other.parameters);
+	}
 
-import java.io.Serializable;
-import java.util.List;
-import java.util.Map.Entry;
-
-import typestate.interfaces.ICryptSLPredicateParameter;
-
-public class CryptSLMethod implements Serializable, ICryptSLPredicateParameter {
-	
-	private static final long serialVersionUID = 1L;
-	private final String methodName;
-	private final Entry<String, String> retObject;
-	private final List<Entry<String, String>> parameters; 
-	private final List<Boolean> backward;
-	
-	public CryptSLMethod(String methName, List<Entry<String, String>> pars, List<Boolean> backw, Entry<String, String> returnObject) {
-		methodName = methName;
-		parameters = pars;
-		backward = backw;
-		retObject = returnObject;
-	}
-
-	/**
-	 * @return the methodName
-	 */
-	public String getMethodName() {
-		return methodName;
-	}
-
-	/**
-	 * @return the parameters
-	 */
-	public List<Entry<String, String>> getParameters() {
-		return parameters;
-	}
-	
-	/**
-	 * @return the backward
-	 */
-	public List<Boolean> getBackward() {
-		return backward;
-	}
-	
-	public String toString() {
-		return getName();
-	}
-
-	@Override
-	public String getName() {
-		StringBuilder stmntBuilder = new StringBuilder();
-		
-		String returnValue = retObject.getKey();
-		if (!"_".equals(returnValue)) {
-			stmntBuilder.append(returnValue);
-			stmntBuilder.append(" = ");
-		}
-		
-		final int afterClassNamePos = this.methodName.lastIndexOf(".");
-		
-		stmntBuilder.append(this.methodName.substring(afterClassNamePos + 1));
-		stmntBuilder.append("(");
-		
-		
-		for (Entry<String, String> par: parameters) {
-			stmntBuilder.append(" ");
-			stmntBuilder.append(par.getKey());
-//			if (backward != null && backward.size() == parameters.size()) {
-//				stmntBuilder.append(" (");
-//				stmntBuilder.append(backward.get(parameters.indexOf(par)));
-//				stmntBuilder.append("),");
-//			}
-		}
-		
-		stmntBuilder.append(");");
-		return stmntBuilder.toString();
-	}
-
-	@Override
-	public int hashCode() {
-		final int prime = 31;
-		int result = 1;
-		result = prime * result + ((backward == null) ? 0 : backward.hashCode());
-		result = prime * result + ((methodName == null) ? 0 : methodName.hashCode());
-		result = prime * result + ((parameters == null) ? 0 : parameters.hashCode());
-		return result;
-	}
-
-	@Override
-	public boolean equals(Object obj) {
-		if (this == obj) {
-			return true;
-		}
-		if (obj == null) {
-			return false;
-		}
-		if (!(obj instanceof CryptSLMethod)) {
-			return false;
-		}
-		CryptSLMethod other = (CryptSLMethod) obj;
-		return this.getMethodName().equals(other.getMethodName()) && parameters.equals(other.parameters);
-	}
-=======
-package crypto.rules;
-
-import java.io.Serializable;
-import java.util.List;
-import java.util.Map.Entry;
-
-import typestate.interfaces.ICryptSLPredicateParameter;
-
-public class CryptSLMethod implements Serializable, ICryptSLPredicateParameter {
-	
-	private static final long serialVersionUID = 1L;
-	private String methodName;
-	private List<Entry<String, String>> parameters; 
-	private List<Boolean> backward;
-	
-	public CryptSLMethod(String methName, List<Entry<String, String>> pars, List<Boolean> backw) {
-		methodName = methName;
-		parameters = pars;
-		backward = backw;
-	}
-
-	/**
-	 * @return the methodName
-	 */
-	public String getMethodName() {
-		return methodName;
-	}
-
-	/**
-	 * @return the parameters
-	 */
-	public List<Entry<String, String>> getParameters() {
-		return parameters;
-	}
-	
-	/**
-	 * @return the backward
-	 */
-	public List<Boolean> getBackward() {
-		return backward;
-	}
-	
-	public String toString() {
-		return getName();
-	}
-
-	@Override
-	public String getName() {
-		StringBuilder stmntBuilder = new StringBuilder();
-		
-		String returnValue = parameters.get(0).getKey();
-		if (!"_".equals(returnValue)) {
-			stmntBuilder.append(returnValue);
-			stmntBuilder.append(" = ");
-		}
-		
-		stmntBuilder.append(this.methodName);
-		stmntBuilder.append("(");
-		
-		Boolean skipFirst = true;
-		for (Entry<String, String> par: parameters) {
-			if (skipFirst) {
-				skipFirst = false;
-				continue;
-			}
-			stmntBuilder.append(par.getValue());
-			stmntBuilder.append(" ");
-			stmntBuilder.append(par.getKey());
-			if (backward != null) {
-				stmntBuilder.append(" (");
-				stmntBuilder.append(backward.get(parameters.indexOf(par)));
-				stmntBuilder.append("),");
-			}
-		}
-		
-		stmntBuilder.append(");");
-		return stmntBuilder.toString();
-	}
-
-	@Override
-	public int hashCode() {
-		final int prime = 31;
-		int result = 1;
-		result = prime * result + ((backward == null) ? 0 : backward.hashCode());
-		result = prime * result + ((methodName == null) ? 0 : methodName.hashCode());
-		result = prime * result + ((parameters == null) ? 0 : parameters.hashCode());
-		return result;
-	}
-
-	@Override
-	public boolean equals(Object obj) {
-		if (this == obj) {
-			return true;
-		}
-		if (obj == null) {
-			return false;
-		}
-		if (!(obj instanceof CryptSLMethod)) {
-			return false;
-		}
-		CryptSLMethod other = (CryptSLMethod) obj;
-		return this.getMethodName().equals(other.getMethodName()) && parameters.equals(other.parameters);
-	}
->>>>>>> ca80781d
 }