<project xmlns="http://maven.apache.org/POM/4.0.0"
	xmlns:xsi="http://www.w3.org/2001/XMLSchema-instance"
	xsi:schemaLocation="http://maven.apache.org/POM/4.0.0 http://maven.apache.org/xsd/maven-4.0.0.xsd">
	<modelVersion>4.0.0</modelVersion>
	<groupId>de.fraunhofer.iem</groupId>
	<artifactId>CryptoAnalysis</artifactId>
	<version>1.0.0-SNAPSHOT</version>

	<build>
		<plugins>
			<!-- Adding The Surefire Maven Plugin to The POM File so it can generate 
				test reports -->
			<plugin>
				<groupId>org.apache.maven.plugins</groupId>
				<artifactId>maven-surefire-plugin</artifactId>
				<version>2.17</version>
				<configuration>
					<argLine>-Xmx8G -Xss128m -Dmaven.home="${maven.home}"</argLine>
					<reportsDirectory>../shippable/testresults</reportsDirectory>
				</configuration>
				<dependencies>
					<dependency>
						<groupId>org.apache.maven.surefire</groupId>
						<artifactId>surefire-junit4</artifactId>
						<version>2.17</version>
					</dependency>
					<dependency>
						<groupId>junit</groupId>
						<artifactId>junit</artifactId>
						<version>4.12</version>
					</dependency>
				</dependencies>
			</plugin>

			<!-- Adding The Cobertura Maven Plugin to The POM File so it can generate 
				coverage reports -->
			<plugin>
				<groupId>org.codehaus.mojo</groupId>
				<artifactId>cobertura-maven-plugin</artifactId>
				<version>2.7</version>
				<configuration>
					<maxmem>256m</maxmem>
					<aggregate>true</aggregate>
					<formats>
						<format>html</format>
						<format>xml</format>
					</formats>
					<outputDirectory>../shippable/codecoverage</outputDirectory>
				</configuration>
			</plugin>

			<plugin>
				<artifactId>maven-compiler-plugin</artifactId>
				<version>3.3</version>
				<configuration>
					<source>1.8</source>
					<target>1.8</target>
				</configuration>
			</plugin>
			<plugin>
				<groupId>org.sonatype.plugins</groupId>
				<artifactId>nexus-staging-maven-plugin</artifactId>
				<version>1.6.8</version>
				<extensions>true</extensions>
				<configuration>
					<serverId>soot-snapshot</serverId>
					<nexusUrl>https://soot-build.cs.uni-paderborn.de/nexus/repository/soot-snapshot</nexusUrl>
				</configuration>
			</plugin>

			<plugin>
				<artifactId>maven-assembly-plugin</artifactId>
				<executions>
					<execution>
						<phase>package</phase>
						<goals>
							<goal>single</goal>
						</goals>
					</execution>
				</executions>
				<configuration>
					<descriptors>
						<!-- custom descriptor is copied from jar-with-dependencies -->
						<!-- This also copies the rules from test resources as default rules 
							into the jar -->
						<descriptor>build/descriptor.xml</descriptor>
					</descriptors>
					<outputDirectory>build</outputDirectory>
				</configuration>
			</plugin>
		</plugins>
	</build>

	<dependencies>
		<dependency>
			<groupId>com.google.guava</groupId>
			<artifactId>guava</artifactId>
			<version>25.0-jre</version>
		</dependency>
		<dependency>
			<groupId>de.fraunhofer.iem</groupId>
			<artifactId>boomerangPDS</artifactId>
			<version>1.0.1-SNAPSHOT</version>
		</dependency>
		<!-- <dependency> <groupId>heros</groupId> <artifactId>heros</artifactId> 
			<version>0.0.1-SNAPSHOT</version> </dependency> -->
		<dependency>
			<groupId>ca.mcgill.sable</groupId>
			<artifactId>soot</artifactId>
			<version>3.1.0-SNAPSHOT</version>
			<exclusions>
				<exclusion>
					<groupId>com.google.guava</groupId>
					<artifactId>guava</artifactId>
				</exclusion>
			</exclusions>
		</dependency>
		<dependency>
			<groupId>de.fraunhofer.iem</groupId>
			<artifactId>idealPDS</artifactId>
			<version>1.0.1-SNAPSHOT</version>
		</dependency>
		<dependency>
			<groupId>de.fraunhofer.iem</groupId>
			<artifactId>testCore</artifactId>
			<version>1.0.0-SNAPSHOT</version>
		</dependency>
		<dependency>
			<groupId>commons-cli</groupId>
			<artifactId>commons-cli</artifactId>
			<version>1.4</version>
		</dependency>
		<dependency>
			<groupId>junit</groupId>
			<artifactId>junit</artifactId>
			<version>4.12</version>
			<scope>test</scope>
		</dependency>
		<dependency>
			<groupId>de.darmstadt.tu.crossing.CryptSL</groupId>
			<artifactId>de.darmstadt.tu.crossing.CryptSL</artifactId>
			<version>1.0.0-SNAPSHOT</version>

			<exclusions>
				<exclusion>
					<groupId>com.google.guava</groupId>
					<artifactId>guava</artifactId>
				</exclusion>
			</exclusions>
		</dependency>
		<dependency>
			<groupId>org.eclipse.emf</groupId>
			<artifactId>org.eclipse.emf.ecore</artifactId>
			<version>2.15.0</version>
		</dependency>

		<dependency>
			<groupId>org.eclipse.emf</groupId>
			<artifactId>org.eclipse.emf.common</artifactId>
			<version>2.15.0</version>
		</dependency>

		<dependency>
			<groupId>org.eclipse.platform</groupId>
			<artifactId>org.eclipse.core.runtime</artifactId>
			<version>3.15.0</version>
		</dependency>
		<dependency>
			<groupId>org.eclipse.platform</groupId>
			<artifactId>org.eclipse.equinox.common</artifactId>
			<version>3.10.0</version>
		</dependency>
		<dependency>
			<groupId>org.eclipse.platform</groupId>
			<artifactId>org.eclipse.equinox.registry</artifactId>
			<version>3.8.0</version>
		</dependency>

		<dependency>
			<groupId>org.eclipse.emf.ecore</groupId>
			<artifactId>change</artifactId>
			<version>2.3.0-v200706262000</version>
		</dependency>


		<dependency>
			<groupId>org.eclipse.emf.ecore</groupId>
			<artifactId>xmi</artifactId>
			<version>2.3.0-v200706262000</version>
		</dependency>

		<dependency>
			<groupId>org.eclipse.xtext</groupId>
			<artifactId>org.eclipse.xtext</artifactId>
			<version>2.15.0</version>

			<exclusions>
				<exclusion>
					<groupId>com.google.guava</groupId>
					<artifactId>guava</artifactId>
				</exclusion>
			</exclusions>
		</dependency>

		<dependency>
			<groupId>org.eclipse.xtext</groupId>
			<artifactId>org.eclipse.xtext.common.types</artifactId>
			<version>2.15.0</version>
		</dependency>
		<!-- https://mvnrepository.com/artifact/org.apache.maven.plugins/maven-invoker-plugin -->
		<dependency>
			<groupId>org.apache.maven.plugins</groupId>
			<artifactId>maven-invoker-plugin</artifactId>
			<version>3.1.0</version>
		</dependency>
<<<<<<< HEAD
		<dependency>
			<groupId>com.google.crypto.tink</groupId>
			<artifactId>tink</artifactId>
			<version>1.2.0</version>
		</dependency>
=======
		<!-- https://mvnrepository.com/artifact/com.google.code.gson/gson -->
		<dependency>
		    <groupId>com.google.code.gson</groupId>
		    <artifactId>gson</artifactId>
		    <version>1.4</version>
		</dependency>

>>>>>>> 023b304a
	</dependencies>

	<distributionManagement>
		<repository>
			<uniqueVersion>true</uniqueVersion>
			<id>soot-snapshot</id>
			<name>Soot snapshot repository</name>
			<url>https://soot-build.cs.uni-paderborn.de/nexus/repository/soot-snapshot</url>
			<layout>default</layout>
		</repository>
	</distributionManagement>

	<repositories>
		<repository>
			<id>soot-snapshot</id>
			<name>soot snapshots</name>
			<url>https://soot-build.cs.uni-paderborn.de/nexus/repository/soot-snapshot/</url>
			<releases>
				<enabled>false</enabled>
			</releases>
		</repository>
	</repositories>

</project><|MERGE_RESOLUTION|>--- conflicted
+++ resolved
@@ -213,21 +213,17 @@
 			<artifactId>maven-invoker-plugin</artifactId>
 			<version>3.1.0</version>
 		</dependency>
-<<<<<<< HEAD
 		<dependency>
 			<groupId>com.google.crypto.tink</groupId>
 			<artifactId>tink</artifactId>
 			<version>1.2.0</version>
 		</dependency>
-=======
 		<!-- https://mvnrepository.com/artifact/com.google.code.gson/gson -->
 		<dependency>
 		    <groupId>com.google.code.gson</groupId>
 		    <artifactId>gson</artifactId>
 		    <version>1.4</version>
 		</dependency>
-
->>>>>>> 023b304a
 	</dependencies>
 
 	<distributionManagement>
