--- conflicted
+++ resolved
@@ -237,18 +237,13 @@
 						
 
 							@Override
-							public void typestateErrorAt(AnalysisSeedWithSpecification classSpecification, StmtWithMethod stmt, Collection<SootMethod> expectedCalls) {
-								
-							}
-
-							@Override
-<<<<<<< HEAD
-							public void typestateErrorEndOfLifeCycle(AnalysisSeedWithSpecification classSpecification, StmtWithMethod stmt) {
-								
-=======
 							public void typestateErrorEndOfLifeCycle(AnalysisSeedWithSpecification classSpecification,
 									StmtWithMethod stmt) {
->>>>>>> c1e09616
+							}
+
+							@Override
+							public void typestateErrorAt(AnalysisSeedWithSpecification classSpecification, StmtWithMethod stmt, Collection<SootMethod> expectedCalls) {
+								
 							}
 
 						};
