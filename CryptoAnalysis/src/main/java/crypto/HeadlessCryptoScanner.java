--- conflicted
+++ resolved
@@ -144,8 +144,9 @@
 	private void analyse() {
 		Transform transform = new Transform("wjtp.ifds", createAnalysisTransformer());
 		PackManager.v().getPack("wjtp").add(transform);
-		callGraphWatch = Stopwatch.createStarted();
-		PackManager.v().runPacks();
+		callGraphWatch = Stopwatch.createStarted();        
+		PackManager.v().getPack("cg").apply();
+        PackManager.v().getPack("wjtp").apply();
 	}
 	
 	public String toString() {
@@ -253,13 +254,8 @@
 		List<String> includeList = new LinkedList<String>();
 		includeList.add("java.lang.*");
 		Options.v().set_include(includeList);
-<<<<<<< HEAD
-		Options.v().set_wrong_staticness(Options.wrong_staticness_fix);
-=======
 		Options.v().set_full_resolver(true);
 		Scene.v().loadNecessaryClasses();
-		
->>>>>>> 4b72c181
 		System.out.println("Finished initializing soot");
 	}
 
