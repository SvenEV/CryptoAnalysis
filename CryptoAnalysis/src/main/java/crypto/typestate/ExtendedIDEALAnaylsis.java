package crypto.typestate;

import java.util.Collection;
import java.util.HashSet;
import java.util.Map;
import java.util.Set;

import com.google.common.collect.Maps;

import boomerang.BoomerangOptions;
import boomerang.ForwardQuery;
import boomerang.Query;
import boomerang.WeightedForwardQuery;
import boomerang.debugger.Debugger;
import boomerang.jimple.Statement;
import boomerang.jimple.Val;
import boomerang.results.ForwardBoomerangResults;
import crypto.analysis.CrySLResultsReporter;
import crypto.analysis.IAnalysisSeed;
import crypto.boomerang.CogniCryptBoomerangOptions;
import ideal.IDEALAnalysis;
import ideal.IDEALAnalysisDefinition;
import ideal.IDEALSeedSolver;
import ideal.IDEALSeedTimeout;
import soot.MethodOrMethodContext;
import soot.Scene;
import soot.SootMethod;
import soot.Unit;
import soot.jimple.toolkits.callgraph.ReachableMethods;
import soot.jimple.toolkits.ide.icfg.BiDiInterproceduralCFG;
import soot.util.queue.QueueReader;
import sync.pds.solver.WeightFunctions;
import typestate.TransitionFunction;

public abstract class ExtendedIDEALAnaylsis {

	private FiniteStateMachineToTypestateChangeFunction changeFunction;
	private final IDEALAnalysis<TransitionFunction> analysis;
	private ForwardBoomerangResults<TransitionFunction> results;
	private HashSet seeds;
	
	public ExtendedIDEALAnaylsis(){
		analysis = new IDEALAnalysis<TransitionFunction>(new IDEALAnalysisDefinition<TransitionFunction>() {
			@Override
			public Collection<WeightedForwardQuery<TransitionFunction>> generate(SootMethod method, Unit stmt, Collection<SootMethod> calledMethod) {
				return getOrCreateTypestateChangeFunction().generateSeed(method, stmt, calledMethod);
			}

			@Override
			public WeightFunctions<Statement, Val, Statement, TransitionFunction> weightFunctions() {
				return getOrCreateTypestateChangeFunction();
			}

			@Override
			public BiDiInterproceduralCFG<Unit, SootMethod> icfg() {
				return ExtendedIDEALAnaylsis.this.icfg();
			}

			@Override
			public boolean enableStrongUpdates() {
				return true;
			}

			@Override
			public Debugger<TransitionFunction> debugger(IDEALSeedSolver<TransitionFunction> solver) {
				return ExtendedIDEALAnaylsis.this.debugger(solver);
			}
			@Override
			public BoomerangOptions boomerangOptions() {
				return new CogniCryptBoomerangOptions();
			}
		});
	}

	private FiniteStateMachineToTypestateChangeFunction getOrCreateTypestateChangeFunction() {
		if (this.changeFunction == null)
			this.changeFunction = new FiniteStateMachineToTypestateChangeFunction(getStateMachine());
		return this.changeFunction;
	}

	public abstract SootBasedStateMachineGraph getStateMachine();

	public void run(ForwardQuery query) {
		CrySLResultsReporter reports = analysisListener();
		try {
			results = analysis.run(query);
		} catch (IDEALSeedTimeout e){
//			System.err.println(e);
//			solver = (IDEALSeedSolver<TransitionFunction>) e.getSolver();
			if (reports != null && query instanceof IAnalysisSeed) {
				reports.onSeedTimeout(((IAnalysisSeed)query).asNode());
			}
		}
	}


	protected abstract BiDiInterproceduralCFG<Unit, SootMethod> icfg();
	protected abstract Debugger<TransitionFunction> debugger(IDEALSeedSolver<TransitionFunction> solver);

	public void log(String string) {
		// System.out.println(string);
	}

	public abstract CrySLResultsReporter analysisListener();

<<<<<<< HEAD
//	public Collection<Query> computeInitialSeeds() {
	//TODO Why does this version not terminate?
//		return analysis.computeSeeds();
//	}

    public Set<WeightedForwardQuery<TransitionFunction>> computeInitialSeeds() {
    		if(seeds != null) {
    			return seeds;
    		}
    		seeds = new HashSet<>();
        ReachableMethods rm = Scene.v().getReachableMethods();
        QueueReader<MethodOrMethodContext> listener = rm.listener();
        while (listener.hasNext()) {
            MethodOrMethodContext next = listener.next();
            seeds.addAll(computeSeeds(next.method()));
        }
        return seeds;
    }
=======
>>>>>>> 023b304a

    public Collection<WeightedForwardQuery<TransitionFunction>> computeSeeds(SootMethod method) {
    	Collection<WeightedForwardQuery<TransitionFunction>> seeds = new HashSet<>();
        if (!method.hasActiveBody())
            return seeds;
        for (Unit u : method.getActiveBody().getUnits()) {
            Collection<SootMethod> calledMethods = (icfg().isCallStmt(u) ? icfg().getCalleesOfCallAt(u)
                    : new HashSet<SootMethod>());
            seeds.addAll( getOrCreateTypestateChangeFunction().generateSeed(method, u, calledMethods));
        }
        return seeds;
    }


    /**
     * Only use this method for testing
     * @return
     */
	public Map<WeightedForwardQuery<TransitionFunction>, ForwardBoomerangResults<TransitionFunction>> run() {
		Set<WeightedForwardQuery<TransitionFunction>> seeds = new HashSet<>();
		ReachableMethods rm = Scene.v().getReachableMethods();
		QueueReader<MethodOrMethodContext> listener = rm.listener();
		while (listener.hasNext()) {
			MethodOrMethodContext next = listener.next();
			seeds.addAll(computeSeeds(next.method()));
		}
		Map<WeightedForwardQuery<TransitionFunction>, ForwardBoomerangResults<TransitionFunction>> seedToSolver = Maps.newHashMap();
		for (Query s : seeds) {
			if(s instanceof WeightedForwardQuery){
				WeightedForwardQuery<TransitionFunction> seed = (WeightedForwardQuery<TransitionFunction>) s;
				run((WeightedForwardQuery<TransitionFunction>)seed);
				if(getResults() != null){
					seedToSolver.put(seed, getResults());
				}
			}
		}
		return seedToSolver;
	}

	public ForwardBoomerangResults<TransitionFunction> getResults() {
		return results;
	}

}<|MERGE_RESOLUTION|>--- conflicted
+++ resolved
@@ -103,28 +103,6 @@
 
 	public abstract CrySLResultsReporter analysisListener();
 
-<<<<<<< HEAD
-//	public Collection<Query> computeInitialSeeds() {
-	//TODO Why does this version not terminate?
-//		return analysis.computeSeeds();
-//	}
-
-    public Set<WeightedForwardQuery<TransitionFunction>> computeInitialSeeds() {
-    		if(seeds != null) {
-    			return seeds;
-    		}
-    		seeds = new HashSet<>();
-        ReachableMethods rm = Scene.v().getReachableMethods();
-        QueueReader<MethodOrMethodContext> listener = rm.listener();
-        while (listener.hasNext()) {
-            MethodOrMethodContext next = listener.next();
-            seeds.addAll(computeSeeds(next.method()));
-        }
-        return seeds;
-    }
-=======
->>>>>>> 023b304a
-
     public Collection<WeightedForwardQuery<TransitionFunction>> computeSeeds(SootMethod method) {
     	Collection<WeightedForwardQuery<TransitionFunction>> seeds = new HashSet<>();
         if (!method.hasActiveBody())
