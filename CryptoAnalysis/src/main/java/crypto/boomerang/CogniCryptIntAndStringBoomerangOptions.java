--- conflicted
+++ resolved
@@ -45,18 +45,15 @@
     public boolean arrayFlows() {
         return true;
     }
-<<<<<<< HEAD
 	@Override
 	public IBoomerangStats statsFactory() {
 		if(queryReportFile == null)
 			return super.statsFactory();
 		return new CSVBoomerangStatsWriter(queryReportFile);
 	}
-=======
 
     @Override
     public int analysisTimeoutMS() {
     	return 5000;
     }
->>>>>>> 3c926d86
 }